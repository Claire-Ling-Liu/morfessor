--- conflicted
+++ resolved
@@ -1,13 +1,6 @@
 #!/usr/bin/env python
 """
-<<<<<<< HEAD
-Morfessor Baseline
-Corpus contains "compounds" (e.g. words or sentences)
-Smallest pieces are "atoms" (e.g. characters or words)
-Lexicon contains "items" (e.g. morphs or phrases)
-=======
 Morfessor 2.0 - Python implementation of the Morfessor method
->>>>>>> f2c062fa
 """
 
 __all__ = ['MorfessorException', 'MorfessorIO', 'BaselineModel',
