#!/usr/bin/env python
"""
Morfessor 2.0 - Python implementation of the Morfessor method
"""
import codecs
import io
import locale

__all__ = ['InputFormatError', 'MorfessorIO',
           'Lexicon', 'BaselineModel', 'Corpus', 'Annotations',
           'batch_train', 'online_train']

__version__ = '2.0.0pre1'
__author__ = 'Sami Virpioja, Peter Smit'
__author_email__ = "sami.virpioja@aalto.fi"

import collections
import datetime
import gzip
import itertools
import logging
import math
import random
import re
import sys
import time
import types

try:
    # In Python2 import cPickle for better performance
    import cPickle as pickle
except ImportError:
    import pickle

try:
    from functools import reduce
except ImportError:
    pass

_logger = logging.getLogger(__name__)

show_progress_bar = True

def _progress(iter_func):
    """Decorator/function for displaying a progress bar when iterating
    through a list.

    iter_func can be both a function providing a iterator (for decorator
    style use) or an iterator itself.

    No progressbar is displayed when stderr is redirected to a file

    If the progressbar module is available a fancy percentage style
    progressbar is displayed. Otherwise 20 dots are printed as indicator.

    """

    if not show_progress_bar:
        return iter_func

    #Try to see or the progressbar module is available, else fabricate our own
    try:
        from progressbar import ProgressBar
    except ImportError:
        class SimpleProgressBar:
            NUM_DOTS = 60
            def __call__(self, it):
                self.it = iter(it)
                self.i = 0
                if len(it) <= self.NUM_DOTS:
                    self.dotfreq = 1
                elif len(it) <= 2 * self.NUM_DOTS:
                    self.dotfreq = 2
                else:
                    self.dotfreq = len(it) // self.NUM_DOTS
                return self

            def __iter__(self):
                return self

            def next(self):
                self.i += 1
                if self.i % self.dotfreq == 0:
                    sys.stderr.write('.')
                try:
                    return self.it.next()
                except StopIteration:
                    sys.stderr.write('\n')
                    raise
        ProgressBar = SimpleProgressBar

    # In case of a decorator (argument is a function),
    # wrap the functions result is a ProgressBar and return the new function
    if isinstance(iter_func,types.FunctionType):
        def i(*args, **kwargs):
            if logging.getLogger(__name__).isEnabledFor(logging.INFO):
                return ProgressBar()(iter_func(*args, **kwargs))
            else:
                return iter_func(*args, **kwargs)
        return i

    #In case of an iterator, wrap it in a ProgressBar and return it.
    elif hasattr(iter_func,'__iter__'):
        return ProgressBar()(iter_func)

    #If all else fails, just return the original.
    return iter_func

_log2pi = math.log(2*math.pi)

def _constructions_to_str(constructions):
    """Return a readable string for a list of constructions."""
    if isinstance(constructions[0], str) or \
            isinstance(constructions[0], unicode):
        # Constructions are strings
        return ' + '.join(constructions)
    else:
        # Constructions are not strings (should be tuples of strings)
        return ' + '.join(map(lambda x: ' '.join(x), constructions))

def _segmentation_to_splitloc(constructions):
    """Return a list of split locations for a segmented compound."""
    splitloc = []
    i = 0
    for c in constructions:
        i += len(c)
        splitloc.append(i)
    return splitloc[:-1]

def _splitloc_to_segmentation(compound, splitloc):
    """Return segmentation corresponding to the list of split locations."""
    parts = []
    startpos = 0
    endpos = 0
    for i in range(len(splitloc)):
        endpos = splitloc[i]
        parts.append(compound[startpos:endpos])
        startpos = endpos
    parts.append(compound[endpos:])
    return parts

def logfactorial(n):
    """Calculate logarithm of n!.

    For large n (n > 20), use Stirling's approximation.

    """
    if n < 2:
        return 0.0
    if n < 20:
        return math.log(math.factorial(n))
    logn = math.log(n)
    return n * logn - n + 0.5 * (logn + _log2pi)

def frequency_distribution_cost(types, tokens):
    """Calculate -log[(M - 1)! (N - M)! / (N - 1)!] for M types and N tokens."""
    if types < 2:
        return 0.0
    return logfactorial(tokens-1) - logfactorial(types-1) - \
        logfactorial(tokens-types)

class Error(Exception):
    """Base class for exceptions in this module."""
    pass

class InputFormatError(Error):
    """Exception raised for problems in reading input files.

    Attributes:
        file -- input file in which the error occurred
        line -- line that caused the error

    """
    def __init__(self, filename, line):
        self.file = filename
        self.line = line

    def __str__(self):
        return "illegal format in file '%s'" % self.file

class MorfessorIO:
    """Definition for all input and output files. Also handles all
    encoding issues.

    """

    def __init__(self, encoding=None, construction_separator=' + ',
                 comment_start='#', compound_separator='\W+',
                 atom_separator=None):
        self.encoding = encoding
        self.construction_separator = construction_separator
        self.comment_start = comment_start
        self.compound_separator = compound_separator
        self.atom_separator = atom_separator
        if atom_separator is not None:
            self._atom_sep_re = re.compile(atom_separator, re.UNICODE)

    def read_segmentation_file(self, file_name, **kwargs):
        """Read segmentation file.

        File format:
        <count> <construction1><sep><construction2><sep>...<constructionN>

        """
        _logger.info("Reading segmentations from '%s'..." % file_name)
        for line in self._read_text_file(file_name):
            count, compound = line.split(' ', 1)
            yield int(count), compound.split(self.construction_separator)
        _logger.info("Done.")

    def write_segmentation_file(self, file_name, segmentations, **kwargs):
        """Write segmentation file.

        File format:
        <count> <construction1><sep><construction2><sep>...<constructionN>

        """
        _logger.info("Saving segmentations to '%s'..." % file_name)
        with self._open_text_file_write(file_name) as file_obj:
            d = datetime.datetime.now().replace(microsecond=0)
            file_obj.write("# Output from Morfessor Baseline %s, %s\n" %
                           (__version__, d))
            for count, segmentation in segmentations:
                if self.atom_separator is None:
                    s = self.construction_separator.join(segmentation)
                else:
                    s = self.construction_separator.join(
<<<<<<< HEAD
                        map(lambda c: ' '.join(c), segmentation))
=======
                        map(lambda x: ' '.join(x), segmentation))
>>>>>>> 459f90d0
                file_obj.write("%d %s\n" % (count, s))
        _logger.info("Done.")

    def read_corpus_files(self, file_names):
        """Read one or more corpus files.

        Yield for each compound found (1, compound, compound_atoms).

        """
        for file_name in file_names:
            for item in self.read_corpus_file(file_name):
                yield item

    def read_corpus_file(self, file_name):
        """Read one corpus file.

        Yield for each compound found (1, compound, compound_atoms).

        """
        _logger.info("Reading corpus from '%s'..." % file_name)
        compound_sep = re.compile(self.compound_separator, re.UNICODE)
        for line in self._read_text_file(file_name):
            for compound in compound_sep.split(line):
                if len(compound) > 0:
                    yield 1, compound, self._split_atoms(compound)
        _logger.info("Done.")

    def read_corpus_list_file(self, file_name):
        """Read a corpus list file.

        Each line has the format:
        <count> <compound>

        Yield tuples (count, compound, compound_atoms) for each compound.
        """
        _logger.info("Reading corpus from list '%s'..." % file_name)
        for line in self._read_text_file(file_name):
            try:
                count, compound = line.split(None, 1)
                yield int(count), compound, self._split_atoms(compound)
            except ValueError:
                yield 1, line, self._split_atoms(line)
        _logger.info("Done.")

    def read_annotations_file(self, file_name):
        """Read a annotations file.

        Each line has the format:
        <compound> <constr1> <constr2> ... <constrN>, <constr1>...<constrN>, ...

        Yield tuples (compound, list(analyses)).
        """
        _logger.info("Reading annotations from '%s'..." % file_name)
        for line in self._read_text_file(file_name):
            analyses = []
            compound, analyses_line = line.split(None, 1)

            for analysis in analyses_line.split(','):
                analyses.append(analysis.split(' '))

            yield compound, analyses
        _logger.info("Done.")

    def write_lexicon_file(self, file_name, lexicon):
        """Write to a Lexicon file all constructions and their counts."""
        _logger.info("Saving model lexicon to '%s'..." % file_name)
        with self._open_text_file_write(file_name) as file_obj:
            for construction, count in lexicon:
                file_obj.write("%d %s\n" % (count, construction))
        _logger.info("Done.")

    def read_binary_model_file(self, file_name):
        """Read a pickled model from file."""
        _logger.info("Loading model from '%s'..." % file_name)
        with open(file_name, 'rb') as fobj:
            model = pickle.load(fobj)
        _logger.info("Done.")
        return model

    def write_binary_model_file(self, file_name, model):
        """Pickle a model to a file."""
        _logger.info("Saving model to '%s'..." % file_name)
        with open(file_name, 'wb') as fobj:
            pickle.dump(model, fobj, pickle.HIGHEST_PROTOCOL)
        _logger.info("Done.")

    def _split_atoms(self, construction):
        """Split construction to its atoms."""
        if self.atom_separator is None:
            return construction
        else:
            return self._atom_sep_re.split(construction)

    def _open_text_file_write(self, file_name):
        """Open a file with the appropriate compression and encoding"""
        if file_name == '-':
            file_obj = sys.stdout
        elif file_name.endswith('.gz'):
            file_obj = gzip.open(file_name, 'wb')
        else:
            file_obj = open(file_name, 'wb')

        return codecs.getwriter(self.encoding)(file_obj)

    def _read_text_file(self, file_name):
        """Read a text file with the appropriate compression and encoding.

        Comments and empty lines are skipped.

        """
        if self.encoding is None:
            self.encoding = self._find_encoding(file_name)
        if file_name == '-':
            file_obj = sys.stdin
        elif file_name.endswith('.gz'):
            file_obj = gzip.open(file_name, 'rb')
        else:
            file_obj = open(file_name, 'rb')

        for line in codecs.getreader(self.encoding)(file_obj):
            line = line.rstrip()
            if len(line) > 0 and not line.startswith(self.comment_start):
                yield line

    def _find_encoding(self, *files):
        """Test default encodings on reading files.

        If no encoding is given, this method can be used to test which
        of the default encodings would work.

        """
        test_encodings = [locale.getpreferredencoding(), 'utf-8']
        for encoding in test_encodings:
            ok = True
            for f in files:
                if f == '-':
                    continue
                try:
                    for _ in io.open(f, encoding=encoding):
                        pass
                except UnicodeDecodeError:
                    ok = False
                    break
            if ok:
                _logger.info("Detected %s encoding" % encoding)
                return encoding

        raise UnicodeError("Can not determine encoding of input files")

class Lexicon:
    """Lexicon class for storing model constructions."""

    def __init__(self):
        """Initialize a new lexicon instance."""
        self.atoms = collections.Counter()
        self.atoms_total = 0
        self.logtokensum = 0.0

    def add(self, construction):
        """Add construction to the lexicon (with optional data)."""
        for atom in itertools.chain(construction, [None]):
            oldc = self.atoms[atom]
            self.logtokensum += (oldc+1) * math.log(oldc+1)
            if oldc > 0:
                self.logtokensum -= oldc * math.log(oldc)
            self.atoms[atom] += 1

        self.atoms_total += len(construction) + 1

    def remove(self, construction):
        """Remove construction from the lexicon."""
        for atom in itertools.chain(construction, [None]):
            oldc = self.atoms[atom]
            self.logtokensum -= oldc * math.log(oldc)
            if oldc > 1:
                self.logtokensum += (oldc-1) * math.log(oldc-1)
            self.atoms[atom] -= 1
            if self.atoms[atom] == 0:
                del self.atoms[atom]

        self.atoms_total -= len(construction) + 1

    def get_cost(self):
        """Return the current coding cost of the lexicon."""
        if self.atoms_total < 2:
            return 0.0
        cost = frequency_distribution_cost(len(self.atoms), self.atoms_total)
        cost += self.atoms_total * math.log(self.atoms_total) - self.logtokensum
        return cost

    def get_codelength(self, construction):
        """Return an approximate codelength for new construction."""
        l = len(construction) + 1
        cost = l * math.log(self.atoms_total + l)
        for atom in itertools.chain(construction, [None]):
            if atom in self.atoms:
                c = self.atoms[atom]
            else:
                c = 1
            cost -= math.log(c)
        return cost

# rcount = root count (from corpus)
# count = total count of the node
# splitloc = list of location of the possible splits for virtual
#            constructions; empty if real construction
ConstrNode = collections.namedtuple('ConstrNode', 
                                    ['rcount', 'count', 'splitloc'])

class BaselineModel:
    """Morfessor Baseline model class."""

    def __init__(self, forcesplit_list = [], corpusweight = 1.0,
                 use_skips = False):
        """Initialize a new model instance.

        Arguments:
            forcesplit_list -- force segmentations on the characters in
                               the given list
            corpusweight -- weight for the corpus cost
            use_skips -- randomly skip frequently occurring constructions
                         to speed up training

        """
        self.analyses = {}
        self.lexicon = Lexicon()
        self.tokens = 0            # Num. of construction tokens (in corpus)
        self.types = 0             # Num. of construction types (in lexicon)
        self.boundaries = 0        # Compound boundary tokens in corpus
        self.logtokensum = 0.0     # Unnormalized coding length of the corpus
        self.freqdistrcost = 0.0   # Coding cost of frequencies
        self.corpuscost = 0.0      # Code length of pointers in corpus
        self.permutationcost = 0.0 # Code length reduction from permutations
        self.lexiconcost = 0.0     # Code length of construction lexicon
        self.use_skips = use_skips # Random skips for frequent constructions
        self.counter = collections.Counter() # Counter for random skipping
        self.corpuscostweight = corpusweight
        self.forcesplit_list = forcesplit_list

        self.supervised = False

    def get_lexicon(self):
        """Return current lexicon instance."""
        return self.lexicon

    def get_compounds(self):
        """Return the compound types stored by the model."""
        return filter(lambda w: self.analyses[w].rcount > 0,
                      self.analyses.keys())

    def get_compound_boundary_num(self):
        """Return the number of compound boundaries encoded by the model."""
        return self.boundaries

    def get_construction_count(self, construction):
        """Return the count of the construction."""
        return self.analyses[construction].count

    def get_constructions(self):
        """Return a list of the present constructions and their counts."""
        return sorted((c, node.count) for c, node in self.analyses.items()
                      if len(node.splitloc) == 0)

    def add(self, compound, c):
        """Add compound with count c to data."""
        self.modify_construction_count(compound, c)
        oldrc = self.analyses[compound].rcount
        self.analyses[compound] = \
            self.analyses[compound]._replace(rcount=oldrc+c)
        self.boundaries += c

    def remove(self, construction):
        """Remove construction from model."""
        rcount, count, splitloc = self.analyses[construction]
        self.modify_construction_count(construction, -count)
        return rcount, count

    def expand_compound(self, compound):
        """Return a list containing the constructions of a compound."""
        return self.expand_construction(compound)

    def expand_construction(self, construction):
        """Expand a virtual construction to its parts."""
        rcount, count, splitloc = self.analyses[construction]
        constructions = []
        if len(splitloc) > 0:
            for child in _splitloc_to_segmentation(construction, splitloc):
                constructions += self.expand_construction(child)
        else:
            constructions.append(construction)
        return constructions

    def update_corpus_weight(self, factor):
        """Multiply the corpus cost weight by given factor."""
        self.corpuscostweight *= factor

    def set_annotations(self, annotations, annotatedcorpusweight):
        """Prepare model for semi-supervised learning with given annotations."""
        self.supervised = True
        self.annotations = annotations
        self.annotatedconstructions = {} # {construction: count}
        self.annotatedtokens = 0
        self.annotatedlogtokensum = 0.0
        self.annotatedcorpuscost = 0.0
        if annotatedcorpusweight is None:
            self.annotatedcorpusweight = 1.0
            self.sweightbalance = True
        else:
            self.annotatedcorpusweight = annotatedcorpusweight
            self.sweightbalance = False
        self.penaltylogprob = -9999.9 # cost for missing a known construction

    def load_segmentations(self, segmentations):
        """Load model from existing segmentations.

        The argument should be an iterator providing a count and a
        segmentation.

        """
        for count, segmentation in segmentations:
            comp = "".join(segmentation)
            self.add(comp, count)
            self.set_compound_analysis(comp, segmentation)

    def get_segmentations(self):
        """Retrieve segmentations for all compounds encoded by the model."""
        for w in sorted(self.analyses.keys()):
            c = self.analyses[w].rcount
            if c > 0:
                yield c, self.expand_compound(w)

    def load_data(self, corpus, freqthreshold=1, cfunc=lambda x: x):
        """Initialize the model for batch training.

        Arguments:
            corpus -- corpus instance
            freqthreshold -- discard compounds that occur less than
                             given times in the corpus (default 1)
            cfunc -- function (int -> int) for modifying the counts
                     (defaults to identity function)

        Adds the compounds in the corpus to the model lexicon.

        """
        for i in range(corpus.get_type_count()):
            c = corpus.get_count(i)
            if c < freqthreshold:
                continue
            w = corpus.get_compound_atoms(i)
            self.add(w, cfunc(c))

    def random_split_init(self, corpus, threshold = 0.5):
        """Initialize the model with random splits.

        Arguments:
            corpus -- Corpus object for loading compounds
            threshold -- probability of splitting at each position (default 0.5)

        """
        for i in range(corpus.get_type_count()):
            w = corpus.get_compound_atoms(i)
            if not w in self.analyses:
                continue
            parts = self.random_split(w, threshold)
            self.set_compound_analysis(w, parts)

    def random_split(self, compound, threshold):
        """Return a random split for compound.

        Arguments:
            compound -- compound to split
            threshold -- probability of splitting at each position

        """
        splitloc = [i for i in range(1, len(compound)) 
                    if random.random() < threshold]
        return _splitloc_to_segmentation(compound, splitloc)

    def set_compound_analysis(self, compound, parts, ptype='flat'):
        """Set analysis of compound to according to given segmentation.

        Arguments:
            compound -- compound to split
            parts -- desired constructions of the compound
            ptype -- type of the parse tree to use 

        If ptype is 'rbranch', the analysis is stored internally as a
        right-branching tree. If ptype is 'flat', the analysis is stored
        directly to the compound's node.

        """
        if len(parts) == 1:
            rcount, count = self.remove(compound)
            self.analyses[compound] = ConstrNode(rcount, 0, [])
            self.modify_construction_count(compound, count)
        elif ptype == 'flat':
            rcount, count = self.remove(compound)
            splitloc = _segmentation_to_splitloc(parts)
            self.analyses[compound] = ConstrNode(rcount, count, splitloc)
            for constr in parts:
                self.modify_construction_count(constr, count)
        elif ptype == 'rbranch':
            construction = compound
            for p in range(len(parts)):
                rcount, count = self.remove(construction)
                prefix = parts[p]
                if p == len(parts) - 1:
                    self.analyses[construction] = ConstrNode(rcount, 0, [])
                    self.modify_construction_count(construction, count)
                else:
                    suffix = reduce(lambda x, y: x + y, parts[p+1:])
                    self.analyses[construction] = ConstrNode(rcount, count, 
                                                             [len(prefix)])
                    self.modify_construction_count(prefix, count)
                    self.modify_construction_count(suffix, count)
                    construction = suffix
        else:
            raise Error("Unknown parse type '%s'" % ptype)

    def get_cost(self):
        """Return current model cost."""
        if self.types == 0:
            return 0.0
        self.permutationcost = -logfactorial(self.types)
        self.freqdistrcost = frequency_distribution_cost(self.types,
                                                         self.tokens)
        n = self.tokens + self.boundaries
        self.corpuscost = self.corpuscostweight * \
            (n * math.log(n) - self.logtokensum -
             self.boundaries * math.log(self.boundaries))
        self.lexiconcost = self.lexicon.get_cost()
        if self.supervised:
            b = self.annotations.get_types()
            if b > 0:
                self.annotatedcorpuscost = self.annotatedcorpusweight * \
                    ((self.annotatedtokens + b) * math.log(n) -
                     self.annotatedlogtokensum -
                     b * math.log(self.boundaries))
            else:
                self.annotatedcorpuscost = 0.0
            return self.permutationcost + self.freqdistrcost + \
                self.lexiconcost + self.corpuscost + self.annotatedcorpuscost
        else:
            return self.permutationcost + self.freqdistrcost + \
                self.lexiconcost + self.corpuscost

    def updated_annotation_choices(self):
        """Update the selection of alternative analyses in annotations.

        For semi-supervised models, select the most likely alternative
        analyses included in the annotations of the compounds.

        """
        if not self.supervised:
            return
        # Clean up everything just to be safe
        self.annotatedconstructions = {}
        self.annotatedtokens = 0
        self.annotatedlogtokensum = 0.0
        self.annotatedcorpuscost = 0.0
        # Add data to self.annotatedconstructions
        for w, alternatives in self.annotations.get_data():
            if w in self.analyses:
                c = self.analyses[w].rcount
            else:
                # Add compound also to the unannotated data
                self.add(w, 1)
                c = 1
            analysis, cost = self.best_analysis(alternatives)
            for m in analysis:
                if self.annotatedconstructions.has_key(m):
                    self.annotatedconstructions[m] += c
                else:
                    self.annotatedconstructions[m] = c
                self.annotatedtokens += c
        self.annotatedlogtokensum = 0.0
        for m, f in self.annotatedconstructions.items():
            if m in self.analyses and len(self.analyses[m].splitloc) == 0:
                self.annotatedlogtokensum += \
                    f * math.log(self.analyses[m].count)
            else:
                self.annotatedlogtokensum += f * self.penaltylogprob
        if self.tokens > 0:
            n = self.tokens + self.boundaries
            b = self.annotations.get_types() # boundaries in annotated data
            self.annotatedcorpuscost = self.annotatedcorpusweight * \
                ((self.annotatedtokens + b) * math.log(n) -
                 self.annotatedlogtokensum -
                 b * math.log(self.boundaries))
        else:
            self.annotatedcorpuscost = 0.0

    def best_analysis(self, choices):
        """Select the best analysis out of the given choices."""
        bestcost = None
        bestanalysis = None
        for analysis in choices:
            cost = 0.0
            for m in analysis:
                if m in self.analyses and len(self.analyses[m].splitloc) == 0:
                    cost += math.log(self.tokens) - \
                        math.log(self.analyses[m].count)
                else:
                    cost -= self.penaltylogprob # penaltylogprob is negative
            if bestcost is None or cost < bestcost:
                bestcost = cost
                bestanalysis = analysis
        return bestanalysis, bestcost

    def force_split(self, compound):
        """Return forced split of the compound."""
        if len(self.forcesplit_list) == 0:
            return [compound]
        clen = len(compound)
        j = 0
        parts = []
        for i in range(1, clen):
            if compound[i] in self.forcesplit_list:
                parts.append(compound[j:i])
                parts.append(compound[i:i+1])
                j = i + 1
        if j < clen:
            parts.append(compound[j:])
        return parts

    def _test_skip(self, construction):
        """Return true if construction should be skipped."""
        if construction in self.counter:
            t = self.counter[construction]
            if random.random() > 1.0/(max(1, t)):
                return True
        self.counter[construction] += 1
        return False

    def viterbi_optimize(self, compound, addcount=0, maxlen=30):
        """Optimize segmentation of the compound using the Viterbi algorithm.

        Arguments:
          compound -- compound to optimize
          addcount -- constant for additive smoothing of Viterbi probs
          maxlen -- maximum length for a construction

        Returns list of segments.
        """
        clen = len(compound)
        if clen == 1: # Single atom
            return [compound]
        if self.use_skips and self._test_skip(compound):
            return self.expand_construction(compound)
        # Collect forced subsegments
        parts = self.force_split(compound)
        # Use Viterbi algorithm to optimize the subsegments
        constructions = []
        for part in parts:
            constructions += self.get_viterbi_segments(part, addcount=addcount, 
                                                       maxlen=maxlen)[0]
        self.set_compound_analysis(compound, constructions)
        return constructions

    def recursive_optimize(self, compound):
        """Optimize segmentation of the compound using recursive splitting.

        Returns list of segments.
        """
        if len(compound) == 1: # Single atom
            return [compound]
        if self.use_skips and self._test_skip(compound):
            return self.expand_construction(compound)
        # Collect forced subsegments
        parts = self.force_split(compound)
        if len(parts) == 1:
            # just one part
            return self._recursive_split(compound)
        self.set_compound_analysis(compound, parts)
        # Use recursive algorithm to optimize the subsegments
        constructions = []
        for part in parts:
            constructions += self._recursive_split(part)
        return constructions

    def _recursive_split(self, construction):
        """Optimize segmentation of the construction by recursive splitting.

        Returns list of segments.
        """
        if len(construction) == 1: # Single atom
            return [construction]
        if self.use_skips and self._test_skip(construction):
            return self.expand_construction(construction)
        rcount, count = self.remove(construction)

        # Check all binary splits and no split
        self.modify_construction_count(construction, count)
        mincost = self.get_cost()
        self.modify_construction_count(construction, -count)
        splitloc = []
        for i in range(1, len(construction)):
            prefix = construction[:i]
            suffix = construction[i:]
            self.modify_construction_count(prefix, count)
            self.modify_construction_count(suffix, count)
            cost = self.get_cost()
            self.modify_construction_count(prefix, -count)
            self.modify_construction_count(suffix, -count)
            if cost <= mincost:
                mincost = cost
                splitloc = [i]

        if len(splitloc) > 0:
            # Virtual construction
            self.analyses[construction] = ConstrNode(rcount, count, splitloc)
            prefix = construction[:splitloc[0]]
            suffix = construction[splitloc[0]:]
            self.modify_construction_count(prefix, count)
            self.modify_construction_count(suffix, count)
            lp = self._recursive_split(prefix)
            if suffix != prefix:
                return lp + self._recursive_split(suffix)
            else:
                return lp + lp
        else:
            # Real construction
            self.analyses[construction] = ConstrNode(rcount, 0, [])
            self.modify_construction_count(construction, count)
            return [construction]

<<<<<<< HEAD
    def viterbi_optimize(self, compound, addcount=0, maxlen=30):
        """Optimize segmentation of the compound using the Viterbi algorithm.

        Arguments:
          compound -- compound to optimize
          addcount -- constant for additive smoothing of Viterbi probs
          maxlen -- maximum length for a construction

        Returns list of segments.
        """
        clen = len(compound)
        if clen == 1: # Single atom
            return [compound]

        if self.use_skips:
            if compound in self.counter:
                t = self.counter[compound]
                if random.random() > 1.0/(max(1, t)):
                    return self.expand_construction(compound)
            self.counter[compound] += 1

        # Collect forced subsegments
        mainparts = []
        j = 0
        for i in range(1, clen):
            if compound[i] in self.forcesplit_list:
                mainparts.append(compound[j:i])
                mainparts.append(compound[i:i+1])
                j = i + 1
        if j < clen:
            mainparts.append(compound[j:])

        # Use Viterbi algorithm to optimize the subsegments
        constructions = []
        for part in mainparts:
            constructions += self.get_viterbi_segments(part, addcount=addcount,
                                                       maxlen=maxlen)[0]
        self.set_compound_analysis(compound, constructions)
        return constructions

=======
>>>>>>> 459f90d0
    def modify_construction_count(self, construction, dcount):
        """Modify the count of construction by dcount.

        For virtual constructions, recurses to child nodes in the
        tree. For real constructions, adds/removes construction
        to/from the lexicon whenever necessary.

        """
        if construction in self.analyses:
            rcount, count, splitloc = self.analyses[construction]
        else:
            rcount, count, splitloc = 0, 0, []
        newcount = count + dcount
        if newcount == 0:
            del self.analyses[construction]
        else:
            self.analyses[construction] = ConstrNode(rcount, newcount,
                                                     splitloc)
        if len(splitloc) > 0:
            # Virtual construction
            children = _splitloc_to_segmentation(construction, splitloc)
            for child in children:
                self.modify_construction_count(child, dcount)
        else:
            # Real construction
            self.tokens += dcount
            if count > 1:
                self.logtokensum -= count * math.log(count)
                if self.supervised and \
                        self.annotatedconstructions.has_key(construction):
                    self.annotatedlogtokensum -= \
                        self.annotatedconstructions[construction] * \
                        math.log(count)
            if newcount > 1:
                self.logtokensum += newcount * math.log(newcount)
                if self.supervised and \
                        self.annotatedconstructions.has_key(construction):
                    self.annotatedlogtokensum += \
                        self.annotatedconstructions[construction] * \
                        math.log(newcount)
            if count == 0 and newcount > 0:
                self.lexicon.add(construction)
                self.types += 1
                if self.supervised and \
                        self.annotatedconstructions.has_key(construction):
                    self.annotatedlogtokensum -= \
                        self.annotatedconstructions[construction] * \
                        self.penaltylogprob
            elif count > 0 and newcount == 0:
                self.lexicon.remove(construction)
                self.types -= 1
                if self.supervised and \
                        self.annotatedconstructions.has_key(construction):
                    self.annotatedlogtokensum += \
                        self.annotatedconstructions[construction] * \
                        self.penaltylogprob

    def epoch_update(self, epoch_num):
        """Do model updates that are necessary between training epochs.

        The argument is the number of training epochs finished.

        In practice, this does two things:
        - If random skipping is in use, reset construction counters.
        - If semi-supervised learning is in use and there are alternative
          analyses in the annotated data, select the annotations that are
          most likely given the model parameters. If not hand-set, update
          the weight of the annotated corpus.

        This method should also be run prior to training (with the
        epoch number argument as 0).

        """
        if self.use_skips:
            self.counter = collections.Counter()
        if self.supervised:
            self.updated_annotation_choices()
            if self.sweightbalance:
                # Set the corpus cost weight of annotated data
                # according to the ratio of compound tokens in the
                # data sets
                old = self.annotatedcorpusweight
                self.annotatedcorpusweight = self.corpuscostweight * \
                    float(self.boundaries) / self.annotations.get_types()
                if self.annotatedcorpusweight != old:
                    _logger.info("Corpus weight of annotated data set to %s"
                                 % self.annotatedcorpusweight)

    def train_batch(self, algorithm='recursive', development_annotations=None,
                    finish_threshold=0.005):
        self.epoch_update(0)
        oldcost = 0.0
        newcost = self.get_cost()
        compounds = list(self.get_compounds())
        ctokens = self.get_compound_boundary_num()
        _logger.info("Compounds in training data: %s types / %s tokens" %
                     (len(compounds), ctokens))
        epochs = 0
        _logger.info("Starting batch training")
        _logger.info("Epochs: %s\tCost: %s" % (epochs, newcost))
        forced_epochs = 1 # force this many epochs before stopping
        while True:
            # One epoch
            random.shuffle(compounds)

            for w in _progress(compounds):
                if algorithm == 'recursive':
                    segments = self.recursive_optimize(w)
                elif algorithm == 'viterbi':
                    segments = self.viterbi_optimize(w)
                else:
                    raise Error("unknown algorithm '%s'" % algorithm)
                _logger.debug("#%s -> %s" %
                              (w, _constructions_to_str(segments)))
            epochs += 1

            _logger.debug("Cost before epoch update: %s" % self.get_cost())
            self.epoch_update(epochs)
            oldcost = newcost
            newcost = self.get_cost()

            if development_annotations is not None:
                # Tune corpus weight based on development data
                tmp = development_annotations.get_data()
                wlist, annotations = zip(*tmp)
                segments = [self.get_viterbi_segments(w)[0] for w in wlist]
                d = _estimate_segmentation_dir(segments, annotations)
                if d != 0:
                    if d > 0:
                        self.update_corpus_weight(1 + 2.0 / epochs)
                    else:
                        self.update_corpus_weight(1.0 / (1 + 2.0 / epochs))
                    _logger.info("Corpus weight set to %s" %
                                 self.corpuscostweight)
                    self.epoch_update(epochs)
                    newcost = self.get_cost()
                    # Prevent stopping on next epoch
                    if forced_epochs < 2:
                        forced_epochs = 2

            _logger.info("Epochs: %s" % epochs)
            _logger.info("Cost: %s" % newcost)
            if forced_epochs == 0 and\
               newcost >= oldcost - finish_threshold * ctokens:
                break
            if forced_epochs > 0:
                forced_epochs -= 1
        _logger.info("Done.")
        return epochs, newcost


    def train_online(self, data, count_modifier=None, epoch_interval=10000,
                     algorithm='recursive'):
        if count_modifier is not None:
            counts = {}

        _logger.info("Starting online training")

        epochs = 0
        i = 0
        more_tokens = True
        while more_tokens:
            self.epoch_update(epochs)
            newcost = self.get_cost()
            _logger.info("Tokens processed: %s\tCost: %s" % (i, newcost))

            for _ in _progress(range(epoch_interval)):
                try:
                    w = next(data)
                except StopIteration:
                    more_tokens = False
                    break

                if count_modifier is not None:
                    if not counts.has_key(w):
                        c = 0
                        counts[w] = 1
                        addc = 1
                    else:
                        c = counts[w]
                        counts[w] = c + 1
                        addc = count_modifier(c + 1) - count_modifier(c)
                    if addc > 0:
                        self.add(w, addc)
                else:
                    self.add(w, 1)
                if algorithm == 'recursive':
                    segments = self.recursive_optimize(w)
                elif algorithm == 'viterbi':
                    segments = self.viterbi_optimize(w)
                else:
                    raise Error("unknown algorithm '%s'" % algorithm)
                _logger.debug("#%s: %s -> %s" %
                              (i, w, _constructions_to_str(segments)))
                i += 1

            epochs += 1

        self.epoch_update(epochs)
        newcost = self.get_cost()
        _logger.info("Tokens processed: %s\tCost: %s" % (i, newcost))
        return epochs, newcost


    def get_viterbi_segments(self, compound, addcount=1.0, maxlen=30):
        """Find optimal segmentation using the Viterbi algorithm.

        Arguments:
          compound -- compound to be segmented
          addcount -- constant for additive smoothing (0 = no smoothing)
          maxlen -- maximum length for the constructions

        If additive smoothing is applied, new complex construction types can
        be selected during the search. Without smoothing, only new
        single-atom constructions can be selected.

        Returns the most probable segmentation and its log-probability.

        """
        clen = len(compound)
        grid = [(0.0, None)]
        logtokens = math.log(self.tokens + addcount)
        badlikelihood = clen * logtokens
        # Viterbi main loop
        for t in range(1, clen+1):
            # Select the best path to current node.
            # Note that we can come from any node in history.
            bestpath = None
            bestcost = None
            for pt in range(max(0, t-maxlen), t):
                if grid[pt][0] is None:
                    continue
                cost = grid[pt][0]
                construction = compound[pt:t]
                if construction in self.analyses and \
                        len(self.analyses[construction].splitloc) == 0:
                    if self.analyses[construction].count <= 0:
                        raise Error("Construction count of '%s' is %s" %
                                    (construction,
                                     self.analyses[construction].count))
                    cost += logtokens - \
                        math.log(self.analyses[construction].count + addcount)
                elif addcount > 0:
                    if self.tokens == 0:
                        cost += (addcount * math.log(addcount) +
                                 self.lexicon.get_codelength(construction)) \
                                 / self.corpuscostweight
                    else:
                        cost += ((self.types+addcount) *
                                 math.log(self.tokens+addcount)
                                 - self.types * math.log(self.tokens)
                                 + self.lexicon.get_codelength(construction)) \
                                 / self.corpuscostweight
                elif len(construction) == 1:
                    cost += badlikelihood
                else:
                    continue
                if bestcost is None or cost < bestcost:
                    bestcost = cost
                    bestpath = pt
            grid.append((bestcost, bestpath))
        constructions = []
        cost, path = grid[-1]
        lt = clen + 1
        while path is not None:
            t = path
            constructions.append(compound[t:lt])
            path = grid[t][1]
            lt = t
        constructions.reverse()
        return constructions, cost

class Corpus:
    """Class for storing text corpus as a list of compound objects."""

    def __init__(self, atom_sep = None):
        """Initialize a new corpus instance.

        Arguments:
            atom_sep -- regular expression for splitting a compound
                        (e.g. word or sentence) to its atoms (e.g. characters
                        or words). If None (default), split to letters.

        """
        self.files = []
        self.atom_sep = atom_sep
        self.types = 0
        self.tokens = 0
        self.compounds = []
        self.counts = []
        self.strdict = {}
        self.text = []
        self.max_clen = 0

    def get_token_count(self):
        """Return the total number of compounds in the corpus."""
        return self.tokens

    def get_type_count(self):
        """Return the number of compound types in the corpus."""
        return self.types

    def get_compound_str(self, i):
        """Return the string representation of the compound at index i."""
        return self.compounds[i]

    def get_compound_atoms(self, i):
        """Return the atom representation of the compound at index i."""
        if self.atom_sep is None:
            return self.compounds[i] # string
        else:
            return tuple(re.split(self.atom_sep, self.compounds[i])) # tuple

    def get_count(self, i):
        """Return the count of of the compound at index i."""
        return self.counts[i]

    def get_counts(self):
        """Return the list of counts of the compounds."""
        return self.counts

    def has_compound(self, c):
        """Check whether the corpus has given compound.

        The input can be either a string or a list/tuple of strings.

        """
        if type(c) == str:
            return (c in self.strdict)
        else:
            return (reduce(lambda x,y: x+y, c) in self.strdict)

    def get_text(self):
        """Return the compound indices of the text of the corpus."""
        return self.text

    def get_max_compound_len(self):
        """Return the maximum of the lengths of the compounds in the corpus."""
        return self.max_clen

    def get_compound_len(self, c):
        """Return the number of atoms in the compound."""
        if self.atom_sep is None:
            return len(c)
        else:
            return len(re.split(self.atom_sep, c))

    def load(self, data_iter):
        for count, compound, atoms in data_iter:
            if compound in self.strdict:
                i = self.strdict[compound]
                self.counts[i] += count
            else:
                i = self.types
                self.strdict[compound] = i
                self.compounds.append(compound)
                self.counts.append(count)
                self.types += 1
                self.max_clen = max(self.max_clen, len(atoms))

            self.tokens += count

    def load_gen(self, data_iter):
        for count, compound, atoms in data_iter:
            if compound in self.strdict:
                i = self.strdict[compound]
                self.counts[i] += count
            else:
                i = self.types
                self.strdict[compound] = i
                self.compounds.append(compound)
                self.counts.append(count)
                self.types += 1
                self.max_clen = max(self.max_clen, len(atoms))

            for _ in range(count):
                self.tokens += 1
                yield atoms


class Annotations:
    """Annotated data for semi-supervised learning."""

    def __init__(self):
        """Initialize a new instance of annotated data."""
        self.types = 0
        self.analyses = {}

    def get_types(self):
        """Return the number of annotated compound types."""
        return self.types

    def get_compounds(self):
        """Return the annotated compounds."""
        return self.analyses.keys()

    def get_data(self):
        """Return the annotated compounds and their analyses."""
        return self.analyses.items()

    def has_analysis(self, compound):
        """Return whether the given compound has annotation."""
        return compound in self.analyses

    def get_analyses(self, compound):
        """Return the analyses for the given compound."""
        return self.analyses[compound]

    def load(self, data):
        """Load annotations from file.

        Arguments:
            datafile -- filename
            separator -- regexp for separating constructions in one analysis
            comment_re -- regexp for separating alternative analyses

        """

        for compound, analyses in data:
            self.analyses[compound] = analyses

        self.types = len(self.analyses)

def _boundary_recall(prediction, reference):
    """Calculate average boundary recall for given segmentations."""
    rec_total = 0
    rec_sum = 0.0
    for pre_list, ref_list in zip(prediction, reference):
        best = -1
        for ref in ref_list:
            # list of internal boundary positions
            ref_b = set(reduce(lambda x, y: x+[(x[-1]+len(y))],
                               ref, [0])[1:-1])
            if len(ref_b) == 0:
                best = 1.0
                break
            for pre in pre_list:
                pre_b = set(reduce(lambda x, y: x+[(x[-1]+len(y))],
                                   pre, [0])[1:-1])
                r = len(ref_b.intersection(pre_b)) / float(len(ref_b))
                if r > best:
                    best = r
        if best >= 0:
            rec_sum += best
            rec_total += 1
    return rec_sum, rec_total

def _bpr_evaluation(prediction, reference):
    """Return boundary precision, recall, and F-score for segmentations."""
    rec_s, rec_t = _boundary_recall(prediction, reference)
    pre_s, pre_t = _boundary_recall(reference, prediction)
    rec = rec_s / rec_t
    pre = pre_s / pre_t
    f = 2.0*pre*rec/(pre+rec)
    return pre, rec, f

def _estimate_segmentation_dir(segments, annotations, threshold = 0.01):
    """Estimate if the given compounds are under- or oversegmented.

    The decision is based on the difference between boundary precision
    and recall values for the given sample of segmented data.

    Arguments:
      segments -- list of predicted segmentations
      annotations -- list of reference segmentations
      threshold -- maximum threshold for the difference between
                   predictions and reference

    Return 1 in the case of oversegmentation, -1 in the case of
    undersegmentation, and 0 if no changes are required.

    """
    pre, rec, f = _bpr_evaluation(map(lambda x: [x], segments), annotations)
    _logger.info("Boundary evaluation: precision %.4f; recall %.4f" %
                 (pre, rec))
    if abs(pre - rec) < threshold:
        return 0
    elif rec > pre:
        return 1
    else:
        return -1



def main(argv):
    import argparse

    parser = argparse.ArgumentParser(
        prog = 'morfessor.py',
        description="""
Morfessor %s

Copyright (c) 2012, Sami Virpioja and Peter Smit
All rights reserved.

Redistribution and use in source and binary forms, with or without
modification, are permitted provided that the following conditions
are met:

1.  Redistributions of source code must retain the above copyright
    notice, this list of conditions and the following disclaimer.

2.  Redistributions in binary form must reproduce the above
    copyright notice, this list of conditions and the following
    disclaimer in the documentation and/or other materials provided
    with the distribution.

THIS SOFTWARE IS PROVIDED BY THE COPYRIGHT HOLDERS AND CONTRIBUTORS
"AS IS" AND ANY EXPRESS OR IMPLIED WARRANTIES, INCLUDING, BUT NOT
LIMITED TO, THE IMPLIED WARRANTIES OF MERCHANTABILITY AND FITNESS
FOR A PARTICULAR PURPOSE ARE DISCLAIMED. IN NO EVENT SHALL THE
COPYRIGHT HOLDER OR CONTRIBUTORS BE LIABLE FOR ANY DIRECT, INDIRECT,
INCIDENTAL, SPECIAL, EXEMPLARY, OR CONSEQUENTIAL DAMAGES (INCLUDING,
BUT NOT LIMITED TO, PROCUREMENT OF SUBSTITUTE GOODS OR SERVICES;
LOSS OF USE, DATA, OR PROFITS; OR BUSINESS INTERRUPTION) HOWEVER
CAUSED AND ON ANY THEORY OF LIABILITY, WHETHER IN CONTRACT, STRICT
LIABILITY, OR TORT (INCLUDING NEGLIGENCE OR OTHERWISE) ARISING IN
ANY WAY OUT OF THE USE OF THIS SOFTWARE, EVEN IF ADVISED OF THE
POSSIBILITY OF SUCH DAMAGE.
""" %  __version__,
        epilog = """
Simple usage examples (training and testing):

  %(prog)s -t training_corpus.txt -s model.pickled
  %(prog)s -l model.pickled -T test_corpus.txt -o test_corpus.segmented

Interactive use (read corpus from user):

  %(prog)s -m online -v 2 -t -

""",
        formatter_class=argparse.RawDescriptionHelpFormatter)
    parser.add_argument('-a', '--algorithm', dest="algorithm",
                        default='recursive',
                        help="algorithm type ('recursive', 'viterbi'; "+
                        "default '%(default)s')",
                        metavar='<algorithm>')
    parser.add_argument('-A', '--annotations', dest="annofile", default=None,
                        help="load annotated data for semi-supervised "+
                        "learning", metavar='<file>')
    parser.add_argument('-b', '--break', dest="separator", type=str,
                        default=None, metavar='<regexp>',
                        help="atom separator regexp (default %(default)s)")
    parser.add_argument('-c', '--compbreak', dest="cseparator", type=str,
                        default='\W+', metavar='<regexp>',
                        help="compound separator regexp "+
                        "(default '%(default)s')")
    parser.add_argument('-C', '--compoundlistdata', dest="list", default=False,
                        action='store_true',
                        help="input file(s) for batch training are lists "+
                        "(one compound per line, optionally count as prefix)")
    parser.add_argument('-d', '--dampening', dest="dampening", type=str,
                        default='none', metavar='<type>',
                        help="frequency dampening for training data ("+
                        "'none', 'log', or 'ones'; default '%(default)s')")
    parser.add_argument('-D', '--develset', dest="develfile", default=None,
                        help="load annotated data for parameter "+
                        "tuning", metavar='<file>')
    parser.add_argument('-e', '--epochinterval', dest="epochinterval", type=int,
                        default=10000, metavar='<int>',
                        help="epoch interval for online training ("+
                        "default %(default)s)")
    parser.add_argument('-E', '--encoding', dest='encoding',
                        help="Specify encoding of input and output files. By "
                        "default the local encoding and utf-8 are tried")
    parser.add_argument('-f', '--forcesplit', dest="forcesplit", type=list,
                        default=['-'], metavar='<list>',
                        help="force split on given atoms (default %(default)s)")
    parser.add_argument('-F', '--freqthreshold', dest="freqthreshold", type=int,
                        default=1, metavar='<int>',
                        help="frequency threshold for batch training ("+
                        "default %(default)s)")
    parser.add_argument('-l', '--load', dest="loadfile", default=None,
                        help="load existing model from file (pickled object)",
                        metavar='<file>')
    parser.add_argument('-L', '--loadsegmentation', dest="loadsegfile",
                        default=None,
                        help="load existing model from segmentation file "+
                        "(Morfessor 1.0 format)", metavar='<file>')
    parser.add_argument('--logfile',dest='log_file', metavar='<file>'),
    parser.add_argument('-m', '--mode', dest="trainmode", default='batch',
                        help="training mode ('batch', 'online', or "+
                        "'online+batch'; default '%(default)s')",
                        metavar='<mode>')
    parser.add_argument('-o', '--output', dest="outfile", default='-',
                        help="output file for test data results "+
                        "(for standard output, use '-'; default "+
                        "'%(default)s')",  metavar='<file>')
    parser.add_argument('-q', '--skips', dest="skips", default=False,
                        action='store_true',
                        help="use random skips for frequently seen "+
                        "compounds to speed up training")
    parser.add_argument('-r', '--randseed', dest="randseed", default=None,
                        help="seed for random number generator",
                        metavar='<seed>')
    parser.add_argument('-R', '--randsplit', dest="splitprob", default=None,
                        type = float, metavar = '<float>',
                        help="initialize model by random splitting using "+
                        "the given split probability (default no splitting)")
    parser.add_argument('-s', '--save', dest="savefile", default=None,
                        help="save final model to file (pickled object)",
                        metavar='<file>')
    parser.add_argument('-S', '--savesegmentation', dest="savesegfile",
                        default=None,
                        help="save model segmentations to file "+
                        "(Morfessor 1.0 format)", metavar='<file>')
    parser.add_argument('-t', '--traindata', dest='trainfiles',
                        action='append', default = [],
                        help="input corpus file(s) for training (text or "+
                        "gzipped text; use '-' for standard input; "+
                        "add several times in order to append multiple files)",
                        metavar='<file>')
    parser.add_argument('-T', '--testdata', dest='testfiles',
                        action='append', default = [],
                        help="input corpus file(s) for testing (text or "+
                        "gzipped text;  use '-' for standard input; "+
                        "add several times in order to append multiple files)",
                        metavar='<file>')
    parser.add_argument('-v', '--verbose', dest="verbose", type=int,
                        default=1, help="verbose level; controls what is "+
                        "written to the standard error stream "+
                        "(default %(default)s)", metavar='<int>')
    parser.add_argument('-w', '--corpusweight', dest="corpusweight",
                        type=float, default=1.0, metavar='<float>',
                        help="corpus weight parameter (default %(default)s)")
    parser.add_argument('-W', '--annotationweight', dest="annotationweight",
                        type=float, default=None, metavar='<float>',
                        help="corpus weight parameter for annotated data "+
                        "(if unset, the weight is set to balance the "+
                        "costs of annotated and unannotated data sets)")
    parser.add_argument('-x', '--lexicon', dest="lexfile", default=None,
                        help="output final lexicon to given file",
                        metavar='<file>')
    args = parser.parse_args(argv)

    if args.verbose >= 2:
        loglevel = logging.DEBUG
    elif args.verbose >= 1:
        loglevel = logging.INFO
    else:
        loglevel = logging.WARNING

    logging_format = '%(asctime)s - %(message)s'
    date_format = '%Y-%m-%d %H:%M:%S'
    default_formatter = logging.Formatter(logging_format, date_format)
    plain_formatter = logging.Formatter('%(message)s')
    logging.basicConfig(level=loglevel)
    _logger.propagate = False # do not forward messages to the root logger

    # Basic settings for logging to the error stream
    ch = logging.StreamHandler()
    ch.setLevel(loglevel)
    ch.setFormatter(default_formatter)
    _logger.addHandler(ch)

    #Settings for when log_file is present
    if args.log_file is not None:
        fh = logging.FileHandler(args.log_file, 'w')
        fh.setLevel(loglevel)
        fh.setFormatter(default_formatter)
        _logger.addHandler(fh)

        #If logging to a file, make INFO the highest level for the error stream
        ch.setLevel(max(loglevel, logging.INFO))
        #Also, don't print timestamps to the error stream
        ch.setFormatter(plain_formatter)

    # If debug messages are printed to screen or if stderr is not a tty (but
    # a pipe or a file), don't show the progressbar
    global show_progress_bar
    if ch.level > logging.INFO or \
            (hasattr(sys.stderr, 'isatty') and not sys.stderr.isatty()):
        show_progress_bar = False

    if args.loadfile is None and args.loadsegfile is None and \
            len(args.trainfiles) == 0:
        parser.error("either model file or training data should be defined")

    if args.randseed is not None:
        random.seed(args.randseed)

    io = MorfessorIO(encoding=args.encoding,
                     compound_separator=args.cseparator,
                     atom_separator=args.separator)

    # Load exisiting model or create a new one
    if args.loadfile is not None:
        model = io.read_binary_model_file(args.loadfile)

    else:
        model = BaselineModel(forcesplit_list = args.forcesplit,
                              corpusweight = args.corpusweight,
                              use_skips = args.skips)

    if args.loadsegfile is not None:
        model.load_segmentations(io.read_segmentation_file(args.loadsegfile))

    if args.annofile is not None:
        annotations = Annotations()
        annotations.load(io.read_annotations_file(args.annofile))
        model.set_annotations(annotations, args.annotationweight)

    if args.develfile is not None:
        develannots = Annotations()
        develannots.load(io.read_annotations_file(args.develfile))
    else:
        develannots = None

    # Train model
    if len(args.trainfiles) > 0:
        # Check that the algorithm exists
        if not args.algorithm in ['recursive', 'viterbi']:
            parser.error("unknown algorithm '%s'" % args.algorithm)

        # Set frequency dampening function
        if args.dampening == 'none':
            dampfunc = lambda x: x
        elif args.dampening == 'log':
            dampfunc = lambda x: int(round(math.log(x+1, 2)))
        elif args.dampening == 'ones':
            dampfunc = lambda x: 1
        else:
            parser.error("unknown dampening type '%s'" % args.dampening)
        ts = time.time()
        data = Corpus(args.separator)
        if args.trainmode == 'batch':
            for f in args.trainfiles:
                if args.list:
                    data.load(io.read_corpus_list_file(f))
                else:
                    data.load(io.read_corpus_file(f))
            if len(model.get_compounds()) == 0:
                model.load_data(data, args.freqthreshold, dampfunc)
                if args.splitprob is not None:
                    model.random_split_init(data, args.splitprob)
            e, c = model.train_batch(args.algorithm, develannots)
        elif args.trainmode == 'online':
            dataiter = data.load_gen(io.read_corpus_files(args.trainfiles))
            e, c = model.train_online(dataiter, dampfunc, args.epochinterval,
                                      args.algorithm)
        elif args.trainmode == 'online+batch':
            dataiter = data.load_gen(io.read_corpus_files(args.trainfiles))
            e, c = model.train_online(dataiter, dampfunc, args.epochinterval,
                                      args.algorithm)
            e, c = model.train_batch(args.algorithm, develannots)
        else:
            parser.error("unknown training mode '%s'" % args.trainmode)
        te = time.time()
        _logger.info("Epochs: %s" % e)
        _logger.info("Final cost: %s" % c)
        _logger.info("Training time: %.3fs" % (te-ts))

    # Save model
    if args.savefile is not None:
        io.write_binary_model_file(args.savefile, model)

    if args.savesegfile is not None:
        io.write_segmentation_file(args.savesegfile, model.get_segmentations())

    # Output lexicon
    if args.lexfile is not None:
        io.write_lexicon_file(args.lexfile, model.get_constructions())

    # Segment test data
    if len(args.testfiles) > 0:
        _logger.info("Segmenting test data...")
        with io._open_text_file_write(args.outfile) as fobj:
            testdata = Corpus(args.separator)
            testdataiter = \
                testdata.load_gen(io.read_corpus_files(args.testfiles))
            i = 0
            for compound in testdataiter:
                constructions, logp = model.get_viterbi_segments(compound)
                fobj.write("%s\n" % ' '.join(constructions))
                i += 1
                if i % 10000 == 0:
                    sys.stderr.write(".")
            sys.stderr.write("\n")
        _logger.info("Done.")

if __name__ == "__main__":
    try:
        main(sys.argv[1:])
    except Exception as e:
        _logger.error("Fatal Error %s %s" % (type(e), str(e)))
        raise<|MERGE_RESOLUTION|>--- conflicted
+++ resolved
@@ -225,11 +225,7 @@
                     s = self.construction_separator.join(segmentation)
                 else:
                     s = self.construction_separator.join(
-<<<<<<< HEAD
-                        map(lambda c: ' '.join(c), segmentation))
-=======
                         map(lambda x: ' '.join(x), segmentation))
->>>>>>> 459f90d0
                 file_obj.write("%d %s\n" % (count, s))
         _logger.info("Done.")
 
@@ -856,49 +852,6 @@
             self.modify_construction_count(construction, count)
             return [construction]
 
-<<<<<<< HEAD
-    def viterbi_optimize(self, compound, addcount=0, maxlen=30):
-        """Optimize segmentation of the compound using the Viterbi algorithm.
-
-        Arguments:
-          compound -- compound to optimize
-          addcount -- constant for additive smoothing of Viterbi probs
-          maxlen -- maximum length for a construction
-
-        Returns list of segments.
-        """
-        clen = len(compound)
-        if clen == 1: # Single atom
-            return [compound]
-
-        if self.use_skips:
-            if compound in self.counter:
-                t = self.counter[compound]
-                if random.random() > 1.0/(max(1, t)):
-                    return self.expand_construction(compound)
-            self.counter[compound] += 1
-
-        # Collect forced subsegments
-        mainparts = []
-        j = 0
-        for i in range(1, clen):
-            if compound[i] in self.forcesplit_list:
-                mainparts.append(compound[j:i])
-                mainparts.append(compound[i:i+1])
-                j = i + 1
-        if j < clen:
-            mainparts.append(compound[j:])
-
-        # Use Viterbi algorithm to optimize the subsegments
-        constructions = []
-        for part in mainparts:
-            constructions += self.get_viterbi_segments(part, addcount=addcount,
-                                                       maxlen=maxlen)[0]
-        self.set_compound_analysis(compound, constructions)
-        return constructions
-
-=======
->>>>>>> 459f90d0
     def modify_construction_count(self, construction, dcount):
         """Modify the count of construction by dcount.
 
