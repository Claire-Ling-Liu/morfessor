--- conflicted
+++ resolved
@@ -218,7 +218,7 @@
 # rcount = root count (from corpus)
 # count = total count of the node
 # splitloc = location of the split for virtual constructions; otherwise 0
-ConstrNode = collections.namedtuple('ConstrNode', 
+ConstrNode = collections.namedtuple('ConstrNode',
                                     ['rcount', 'count', 'splitloc'])
 
 class BaselineModel:
@@ -266,7 +266,7 @@
 
     def get_compounds(self):
         """Return the compound types stored by the model."""
-        return filter(lambda w: self.analyses[w].rcount > 0, 
+        return filter(lambda w: self.analyses[w].rcount > 0,
                       self.analyses.keys())
 
     def get_compound_boundary_num(self):
@@ -412,7 +412,7 @@
             rcount, count = self.remove(construction)
             prefix = parts[p]
             suffix = reduce(lambda x, y: x + y, parts[p+1:])
-            self.analyses[construction] = ConstrNode(rcount, count, 
+            self.analyses[construction] = ConstrNode(rcount, count,
                                                      len(prefix))
             self.modify_construction_count(prefix, count)
             self.modify_construction_count(suffix, count)
@@ -719,23 +719,13 @@
                 cost = grid[pt][0]
                 construction = compound[pt:t]
                 if construction in self.analyses and \
-<<<<<<< HEAD
-                        self.analyses[construction][2] == 0:
-                    if self.analyses[construction][1] <= 0:
+                        self.analyses[construction].splitloc == 0:
+                    if self.analyses[construction].count <= 0:
                         raise Error("Construction count of '%s' is %s" %
                                     (construction,
-                                     self.analyses[construction][1]))
-                    cost += logtokens - math.log(self.analyses[construction][1]
-                                                 + addcount)
-=======
-                        self.analyses[construction].splitloc == 0:
-                    if self.analyses[construction].count <= 0:
-                        raise Error("Construction count of '%s' is %s" % 
-                                    (construction, 
                                      self.analyses[construction].count))
                     cost += logtokens - \
                         math.log(self.analyses[construction].count + addcount)
->>>>>>> 3685146b
                 elif addcount > 0:
                     cost += ((self.types+addcount) *
                              math.log(self.tokens+addcount)
